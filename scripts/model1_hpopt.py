import os
from pathlib import Path
from typing import Callable

import h5py
import matplotlib.pyplot as plt
import numpy as np
import torch
from pulser import Pulse, Register, Sequence
from pulser.devices import MockDevice
from pulser_diff.backend import TorchEmulator
from pulser_diff.derivative import deriv_param, deriv_time
from pulser_diff.utils import IMAT, ZMAT, kron
from pyqtorch.utils import SolverType
from sklearn.model_selection import train_test_split
from torch import Tensor, tensor
import optuna

from source.model import run_model_1
from source.train_loop import train_loop


def setup_model1_hparams(trial: optuna.trial.Trial, config: dict) -> dict:
    n_ancilliary_qubits = trial.suggest_int(
        "n_ancilliary_qubits", 0, config["max_ancilliary_qubits"]
    )
    sampling_rate = 0.6
<<<<<<< HEAD
    local_pulse_duration = trial.suggest_int("local_pulse_duration", 50, 130, step=10)
    global_pulse_duration = trial.suggest_int("global_pulse_duration", 50, 500, step=10)
    embed_pulse_duration = trial.suggest_int("embed_pulse_duration", 50, 130, step=10)
    # positions = np.random.uniform(
    #     -40, 40, size=(config["pca_components"] + n_ancilliary_qubits, 2)
    # )
    positions = []
    for atom in range(config["pca_components"] + n_ancilliary_qubits):
        x = trial.suggest_float(f"pos_x_{atom}", -40, 40)
        y = trial.suggest_float(f"pos_y_{atom}", -40, 40)
        positions.append([x, y])
    positions = np.array(positions, dtype=np.float32)
=======
    local_pulse_duration = trial.suggest_int("local_pulse_duration", 50, 110, step=10)
    global_pulse_duration = trial.suggest_int("global_pulse_duration", 50, 300, step=10)
    embed_pulse_duration = trial.suggest_int("embed_pulse_duration", 50, 110, step=10)
    positions = np.random.uniform(
        -40, 40, size=(config["pca_components"] + n_ancilliary_qubits, 2)
    )
>>>>>>> 2902bf64
    positions = positions - np.mean(positions, axis=0)
    positions = torch.tensor(positions, requires_grad=True)

    local_pulses_omega = torch.tensor(
        [1.0] * (pca_components + n_ancilliary_qubits),
        dtype=torch.float32,
        requires_grad=True,
    )
    local_pulses_delta = torch.tensor(
        [0.5] * (pca_components + n_ancilliary_qubits),
        dtype=torch.float32,
        requires_grad=True,
    )
    global_pulse_omega = torch.tensor(0.7, dtype=torch.float32, requires_grad=True)
    global_pulse_delta = torch.tensor(0.5, dtype=torch.float32, requires_grad=True)
    lr = trial.suggest_float("lr", 1e-3, 1e-1, log=True)
    protocol = trial.suggest_categorical("protocol", ["min-delay", "wait-for-all"])

    out_params = {
        "n_ancilliary_qubits": n_ancilliary_qubits,
        "sampling_rate": sampling_rate,
        "local_pulse_duration": local_pulse_duration,
        "global_pulse_duration": global_pulse_duration,
        "embed_pulse_duration": embed_pulse_duration,
        "positions": positions,
        "local_pulses_omega": local_pulses_omega,
        "local_pulses_delta": local_pulses_delta,
        "global_pulse_omega": global_pulse_omega,
        "global_pulse_delta": global_pulse_delta,
        "data_save_file": config["data_save_file"],
        "lr": lr,
        "protocol": protocol,
    }
    print(f"Hyperparameters: {out_params}")

    return out_params


class Objective:
    """
    Objective class to use with optuna.
    """

    def __init__(self, config):
        self.config = config

    def __call__(self, trial: optuna.trial.Trial) -> float:
        return objective_(trial, self.config)


def setup_data_loaders(config):
    with h5py.File(config["filename_train"], "r") as f:
        X_train: np.ndarray = f["X_pca"][:n_load]  # type: ignore
        y_train: np.ndarray = f["y"][:n_load]  # type: ignore
    small_size = config["small_size"]
    train_kwargs = config["train_kwargs"]
    val_kwargs = config["test_kwargs"]
    test_kwargs = val_kwargs

    # only take items where y is 1 or 5
    mask = (y_train == 1) | (y_train == 5)
    X_train = X_train[mask]
    y_train = y_train[mask]

    # convert y_train and y_test to 0 and 1 from 1 and 5
    y_train = y_train == 1  # .long()

    #   train-val split
    X_train, X_val, y_train, y_val = train_test_split(
        X_train, y_train, test_size=0.2, random_state=42
    )

    # Create TensorDataset
    X_train = torch.tensor(X_train, dtype=torch.float32)
    y_train = torch.tensor(y_train, dtype=torch.float32)
    X_val = torch.tensor(X_val, dtype=torch.float32)
    y_val = torch.tensor(y_val, dtype=torch.float32)
    train_dataset = torch.utils.data.TensorDataset(X_train, y_train)
    val_dataset = torch.utils.data.TensorDataset(X_val, y_val)

    # Create new data loaders with PCA-transformed data
    train_loader_pca = torch.utils.data.DataLoader(train_dataset, **train_kwargs)
    val_loader_pca = torch.utils.data.DataLoader(val_dataset, **test_kwargs)

    # smaller dataset with only a few samples
    small_train_dataset = torch.utils.data.TensorDataset(
        X_train[:small_size], y_train[:small_size]
    )
    small_train_loader = torch.utils.data.DataLoader(
        small_train_dataset, **train_kwargs
    )
    small_val_dataset = torch.utils.data.TensorDataset(
        X_val[:small_size], y_val[:small_size]
    )
    small_val_loader = torch.utils.data.DataLoader(small_val_dataset, **test_kwargs)

    del X_train, y_train, X_val, y_val  # free memory
    print(
        f"Train dataset: {len(train_dataset)}, validation dataset: {len(val_dataset)}"
    )

    return {
        "train_loader": small_train_loader,
        "val_loader": small_val_loader,
        "test_loader": None,
    }


def objective_(trial: optuna.trial.Trial, config) -> float:
    """
    Objective function to use with optuna. Trains a model with some random
    (from optuna chosen) hyperparameters and returns the test loss.
    """
    dls = setup_data_loaders(config)
    train_loader = dls["train_loader"]
    val_loader = dls["val_loader"]
    hparams = setup_model1_hparams(trial, config)

    train_properties, trained_params = train_loop(
        train_loader,
        val_loader,
        run_model_1,
        hparams,
        epochs=2,
        lr=hparams["lr"],
        data_save_file=hparams["data_save_file"],
    )

    final_loss = train_properties["val_loss"]
    final_accuracy = train_properties["val_accuracy"]
    print(f"Final validation loss: {final_loss:.4f}, accuracy: {final_accuracy:.4f}")

    # add accuracy to the trial
    trial.set_user_attr("final_accuracy", final_accuracy)
    trial.set_user_attr("train_accuracy_hist", train_properties["train_accuracy_hist"])
    trial.set_user_attr("train_loss_hist", train_properties["train_loss_hist"])

    return final_loss


def working_example():
    folder = Path("data") / "MNIST_PCA4"
    filename_train = folder / "mnist_pca4_train.h5"
    n_load = 32 * 32 * 10
    # small_size = 32 * 32
    small_size = 10
    batch_size = 4
    pca_components = 4

    train_kwargs = {
        "batch_size": batch_size,
        "shuffle": True,
        "num_workers": 2,
        "pin_memory": True,
    }
    test_kwargs = {
        "batch_size": 32,
        "shuffle": False,
        "num_workers": 1,
        "pin_memory": True,
    }

    print("Loading data...")
    with h5py.File(filename_train, "r") as f:
        X_train: np.ndarray = f["X_pca"][:n_load]  # type: ignore
        y_train: np.ndarray = f["y"][:n_load]  # type: ignore
    print("Data loaded.")

    print(X_train.shape, y_train.shape)

    # only take items where y is 1 or 5
    mask = (y_train == 1) | (y_train == 5)
    X_train = X_train[mask]
    y_train = y_train[mask]
    print(X_train.shape, y_train.shape)

    # convert y_train and y_test to 0 and 1 from 1 and 5
    y_train = y_train == 1  # .long()

    #   train-val split
    X_train, X_val, y_train, y_val = train_test_split(
        X_train, y_train, test_size=0.2, random_state=42
    )

    # Create TensorDataset
    X_train = torch.tensor(X_train, dtype=torch.float32)
    y_train = torch.tensor(y_train, dtype=torch.float32)
    X_val = torch.tensor(X_val, dtype=torch.float32)
    y_val = torch.tensor(y_val, dtype=torch.float32)
    train_dataset = torch.utils.data.TensorDataset(X_train, y_train)
    val_dataset = torch.utils.data.TensorDataset(X_val, y_val)

    # Create new data loaders with PCA-transformed data
    train_loader_pca = torch.utils.data.DataLoader(train_dataset, **train_kwargs)
    val_loader_pca = torch.utils.data.DataLoader(val_dataset, **test_kwargs)

    # smaller dataset with only a few samples
    small_train_dataset = torch.utils.data.TensorDataset(
        X_train[:small_size], y_train[:small_size]
    )
    small_train_loader = torch.utils.data.DataLoader(
        small_train_dataset, **train_kwargs
    )
    small_val_dataset = torch.utils.data.TensorDataset(
        X_val[:small_size], y_val[:small_size]
    )
    small_val_loader = torch.utils.data.DataLoader(small_val_dataset, **test_kwargs)

    del X_train, y_train, X_val, y_val  # free memory

    x_sample = small_train_dataset[0][0]
    y_sample = small_train_dataset[0][1]
    print(f"Sample PCA data point: {x_sample}")
    print(f"Sample label: {y_sample.item()}")

    #####################################################
    # Start training the model
    #####################################################
    np.random.seed(42)  # Keeps results consistent between runs

    n_ancilliary_qubits = 1
    sampling_rate = 0.5
    local_pulse_duration = 50
    global_pulse_duration = 50
    embed_pulse_duration = 50
    positions = np.random.randint(0, 38, size=(pca_components + n_ancilliary_qubits, 2))
    # positions = np.array(
    #     [
    #         [10.60559012, -0.95824388],
    #         [-9.9838079, 4.71348483],
    #         [4.0438376, 4.99340997],
    #         [-3.75676635, -7.58706094],
    #         # below are ancilliary qubits
    #         [-15.0, -5.0],
    #     ]
    # )
    positions = positions - np.mean(positions, axis=0)
    positions = torch.tensor(positions, requires_grad=True)
    print("start positions:", positions)

    local_pulses_omega = torch.tensor(
        [1.0] * (pca_components + n_ancilliary_qubits),
        dtype=torch.float32,
        requires_grad=True,
    )
    local_pulses_delta = torch.tensor(
        [0.5] * (pca_components + n_ancilliary_qubits),
        dtype=torch.float32,
        requires_grad=True,
    )
    global_pulse_omega = torch.tensor(0.7, dtype=torch.float32, requires_grad=True)
    global_pulse_delta = torch.tensor(0.5, dtype=torch.float32, requires_grad=True)
    # local_pulses_omega = tensor(
    #     [0.8641, 1.2907, 1.2563, 0.8885, 0.5], requires_grad=True
    # )
    # local_pulses_delta = tensor(
    #     [0.7074, 0.2148, 0.4913, 0.8155, 0.5], requires_grad=True
    # )
    # global_pulse_omega = tensor(0.6797, requires_grad=True)
    # global_pulse_delta = tensor(0.5361, requires_grad=True)

    print("Training model")
    params_dic = {
        "positions": positions,
        "local_pulses_omega": local_pulses_omega,
        "local_pulses_delta": local_pulses_delta,
        "global_pulse_omega": global_pulse_omega,
        "global_pulse_delta": global_pulse_delta,
        "local_pulse_duration": local_pulse_duration,
        "global_pulse_duration": global_pulse_duration,
        "embed_pulse_duration": embed_pulse_duration,
        "sampling_rate": sampling_rate,
    }
    data_save_dir = Path("generated_data") / "4_pca_components" / "2"
    data_save_file = data_save_dir / "output.csv"

    train_properties, trained_params = train_loop(
        small_train_loader,
        small_val_loader,
        run_model_1,
        params_dic,
        epochs=1,
    )
    print("Training complete.")
    print("Validation:")
    print(f"Loss: {train_properties['val_loss']:.4f}")
    print(f"Accuracy: {train_properties['val_accuracy']:.4f}")


if __name__ == "__main__":
    folder = Path("data") / "MNIST_PCA4"
    filename_train = folder / "mnist_pca4_train.h5"
    data_save_dir = Path("generated_data") / "4_pca_components" / "2"
    data_save_file = data_save_dir / "output.csv"
    n_load = 32 * 32 * 30
    small_size = 16 * 16
    # small_size = 10
    batch_size = 16
    pca_components = 4
    optuna_log_db = "sqlite:///optuna/optuna_model1.db"

    train_kwargs = {
        "batch_size": batch_size,
        "shuffle": True,
        "num_workers": 2,
        "pin_memory": True,
    }
    test_kwargs = {
        "batch_size": 32,
        "shuffle": False,
        "num_workers": 1,
        "pin_memory": True,
    }
    config = {
        "filename_train": filename_train,
        "data_save_file": data_save_file,
        "n_load": n_load,
        "small_size": small_size,
        "pca_components": pca_components,
        "train_kwargs": train_kwargs,
        "test_kwargs": test_kwargs,
        "max_ancilliary_qubits": 2,  # maximum number of ancilliary qubits
    }

    study = optuna.create_study(
        direction="minimize",
        study_name="model1",
        storage=optuna_log_db,
        load_if_exists=True,
    )
    catches = (
        ValueError,
        RuntimeError,
    )
    study.optimize(
        Objective(config),
        n_trials=100,
        timeout=100_000,  # timeout in seconds
        show_progress_bar=True,
        gc_after_trial=True,
    )<|MERGE_RESOLUTION|>--- conflicted
+++ resolved
@@ -25,27 +25,15 @@
         "n_ancilliary_qubits", 0, config["max_ancilliary_qubits"]
     )
     sampling_rate = 0.6
-<<<<<<< HEAD
     local_pulse_duration = trial.suggest_int("local_pulse_duration", 50, 130, step=10)
     global_pulse_duration = trial.suggest_int("global_pulse_duration", 50, 500, step=10)
     embed_pulse_duration = trial.suggest_int("embed_pulse_duration", 50, 130, step=10)
-    # positions = np.random.uniform(
-    #     -40, 40, size=(config["pca_components"] + n_ancilliary_qubits, 2)
-    # )
     positions = []
     for atom in range(config["pca_components"] + n_ancilliary_qubits):
         x = trial.suggest_float(f"pos_x_{atom}", -40, 40)
         y = trial.suggest_float(f"pos_y_{atom}", -40, 40)
         positions.append([x, y])
     positions = np.array(positions, dtype=np.float32)
-=======
-    local_pulse_duration = trial.suggest_int("local_pulse_duration", 50, 110, step=10)
-    global_pulse_duration = trial.suggest_int("global_pulse_duration", 50, 300, step=10)
-    embed_pulse_duration = trial.suggest_int("embed_pulse_duration", 50, 110, step=10)
-    positions = np.random.uniform(
-        -40, 40, size=(config["pca_components"] + n_ancilliary_qubits, 2)
-    )
->>>>>>> 2902bf64
     positions = positions - np.mean(positions, axis=0)
     positions = torch.tensor(positions, requires_grad=True)
 
